en:
  nucleon:
    core:
      exec:
        help:
          usage: |-
            Usage
          header: |-
            Available actions
          action_group: |-
            %{namespace} actions
          no_actions_found: |-
            No action found.  Try these.
          multiple_actions_found: |-
            Multiple actions were found.  Did you mean one of these?
          footer: |-
            For help on any individual action run `%{command}`
        errors:
          missing_argument: |-
            Argument <%{name}> must be specified
      util:
        cli:
          options:
            version: |-
              Print the current version information and exit
            color: |-
              Whether or not to output console messages in color (default %{default_value})
            short_help: |-
              Display brief help information for this command
            extended_help: |-
              Display a more extended breakdown of available options for this commands available actions
            log_level: |-
              Set the logging level for this execution run
            exec_dir: |-
              Change to a specified directory before this execution run
            encoded: |-
              Optional encoded parameter set that contains default action settings (machine use only)
          parse:
            error: |-
              There was a problem with the command arguments given
      mixin:
        action:
          project:
            options:
              project_provider: |-
                Plugin provider to use for this project (default %{default_value})
              project_reference: |-
                Project URL or reference string to set as primary remote (default %{default_value})
              project_revision: |-
                Revision or branch to load (default %{default_value})
          commit:
            options:
              commit: |-
                Commit any uncommitted changes (default %{default_value})
              allow_empty: |-
                Allow commits with no changes (default %{default_value})
              message: |-
                Commit message (defaults to auto generated commit information)
              author: |-
                Author of the changes being committed if different from the committer
              propogate_commit: |-
                Propogate commits throughout the project tree (default %{default_value})
          push:
            options:
              push: |-
                Push changes to remote server (default %{default_value})
              remote: |-
                Remote name to push to (default %{default_value})
              revision: |-
                Branch to push (default %{default_value})
              propogate_push: |-
                Propogate pushes to the remote throughout the project tree (default %{default_value})
    action:
      unknown:
        description: |-
          This Nucleon action has no description available
        help: |-
          There is no extended help information available for this Nucleon action.
      extract:
        description: |-
          Extract an encoded package into a directory
        help: |-
          Extract an encoded package into a directory
        options:
          path: |-
            Base path in which to extract the encoded data
          encoded: |-
            Encoded data to be extracted into the base path
        errors:
          path: |-
            "Base path for extracted files must be an existing directory"
          encoded: |-
            "Data is either not properly encoded or is empty %{value}"
      project:
        create:
          description: |-
            Create a new project
          options:
            path: |-
              Project path (default %{default_value})
          start: |-
            Creating a new project at %{path} from %{project_reference}
        update:
          description: |-
            Update this project from a remote
          options:
            path: |-
              Project path (default %{default_value})
          start: |-
            Starting update run from provider %{project_provider} (ref: %{project_reference} rev: %{project_revision})
        save:
          description: |-
            Save changes to files in this project
          options:
            path: |-
              Project path (default %{default_value})
            files: |-
              Optional space separated list of files to save
          start: |-
            Saving project changes with provider %{project_provider} (ref: %{project_reference} rev: %{project_revision})
        add:
          description: |-
            Add a new sub-project to this project
          options:
            path: |-
              Project path (default %{default_value})
            sub_path: |-
              Subproject path
            editable: |-
              Whether or not this sub project should be added as an editable remote (default %{default_value})
          start: |-
            Adding new subproject from %{sub_reference} at %{sub_path}
        remove:
          description: |-
            Remove an existing sub-project from this project
          options:
            path: |-
              Project path (default %{default_value})
            sub_path: |-
              Subproject path
          start: |-
<<<<<<< HEAD
            Removing existing subproject at %{sub_path}
      extract:
        description: |-
          Extract an encoded package into a directory
        options:
          path: |-
            Base path in which to extract the encoded data
          encoded: |-
            Encoded data to be extracted into the base path
        errors:
          path: |-
            "Base path for extracted files must be an existing directory"
          encoded: |-
            "Data is either not properly encoded or is empty %{value}"
=======
            Removing existing subproject at %{sub_path}
>>>>>>> 9d1f6899
<|MERGE_RESOLUTION|>--- conflicted
+++ resolved
@@ -139,21 +139,4 @@
             sub_path: |-
               Subproject path
           start: |-
-<<<<<<< HEAD
-            Removing existing subproject at %{sub_path}
-      extract:
-        description: |-
-          Extract an encoded package into a directory
-        options:
-          path: |-
-            Base path in which to extract the encoded data
-          encoded: |-
-            Encoded data to be extracted into the base path
-        errors:
-          path: |-
-            "Base path for extracted files must be an existing directory"
-          encoded: |-
-            "Data is either not properly encoded or is empty %{value}"
-=======
-            Removing existing subproject at %{sub_path}
->>>>>>> 9d1f6899
+            Removing existing subproject at %{sub_path}